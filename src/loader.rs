use crate::{
    util::{
        arithmetic::{CurveAffine, FieldOps, PrimeField},
        Itertools,
    },
    Error,
};
use std::{fmt::Debug, iter};

pub mod native;

#[cfg(feature = "loader_evm")]
pub mod evm;

#[cfg(feature = "loader_halo2")]
pub mod halo2;

pub trait LoadedEcPoint<C: CurveAffine>: Clone + Debug + PartialEq {
    type Loader: Loader<C, LoadedEcPoint = Self>;

    fn loader(&self) -> &Self::Loader;

    fn multi_scalar_multiplication(
        pairs: impl IntoIterator<Item = (<Self::Loader as ScalarLoader<C::Scalar>>::LoadedScalar, Self)>,
    ) -> Self;
}

pub trait LoadedScalar<F: PrimeField>: Clone + Debug + PartialEq + FieldOps {
    type Loader: ScalarLoader<F, LoadedScalar = Self>;

    fn loader(&self) -> &Self::Loader;

<<<<<<< HEAD
    fn mul_add_constant(a: &Self, b: &Self, c: &F) -> Self;

    fn mul_add(a: &Self, b: &Self, c: &Self) -> Self;

    fn sum_with_coeff_and_constant(values: &[(F, Self)], constant: &F) -> Self {
        assert!(!values.is_empty());

        let loader = values.first().unwrap().1.loader();
        iter::empty()
            .chain(if *constant == F::zero() { None } else { Some(loader.load_const(constant)) })
            .chain(values.iter().map(|(coeff, value)| loader.load_const(coeff) * value))
            .reduce(|acc, term| acc + term)
            .unwrap()
    }

    fn sum_products_with_coeff_and_constant(values: &[(F, Self, Self)], constant: &F) -> Self {
        assert!(!values.is_empty());

        let loader = values.first().unwrap().1.loader();
        iter::empty()
            .chain(if *constant == F::zero() { None } else { Some(loader.load_const(constant)) })
            .chain(values.iter().map(|(coeff, lhs, rhs)| loader.load_const(coeff) * lhs * rhs))
            .reduce(|acc, term| acc + term)
            .unwrap()
    }

    fn sum_with_coeff(values: &[(F, Self)]) -> Self {
        Self::sum_with_coeff_and_constant(values, &F::zero())
    }

    fn sum_with_const(values: &[Self], constant: &F) -> Self {
        Self::sum_with_coeff_and_constant(
            &values.iter().map(|value| (F::one(), value.clone())).collect_vec(),
            constant,
        )
    }

    fn sum(values: &[Self]) -> Self {
        Self::sum_with_const(values, &F::zero())
    }

=======
>>>>>>> 0763f89b
    fn square(&self) -> Self {
        self.clone() * self
    }

    fn invert(&self) -> Option<Self> {
        FieldOps::invert(self)
    }

    fn batch_invert<'a>(values: impl IntoIterator<Item = &'a mut Self>)
    where
        Self: 'a,
    {
        values
            .into_iter()
            .for_each(|value| *value = LoadedScalar::invert(value).unwrap_or_else(|| value.clone()))
    }

    fn pow_const(&self, mut exp: u64) -> Self {
        assert!(exp > 0);

        let mut base = self.clone();

        while exp & 1 == 0 {
            base = base.square();
            exp >>= 1;
        }

        let mut acc = base.clone();
        while exp > 1 {
            exp >>= 1;
            base = base.square();
            if exp & 1 == 1 {
                acc *= &base;
            }
        }
        acc
    }

    fn powers(&self, n: usize) -> Vec<Self> {
        iter::once(self.loader().load_one())
            .chain(
                iter::successors(Some(self.clone()), |power| Some(power.clone() * self))
                    .take(n - 1),
            )
            .collect_vec()
    }
}

pub trait EcPointLoader<C: CurveAffine> {
    type LoadedEcPoint: LoadedEcPoint<C, Loader = Self>;

    fn ec_point_load_const(&self, value: &C) -> Self::LoadedEcPoint;

    fn ec_point_load_zero(&self) -> Self::LoadedEcPoint {
        self.ec_point_load_const(&C::identity())
    }

    fn ec_point_load_one(&self) -> Self::LoadedEcPoint {
        self.ec_point_load_const(&C::generator())
    }

    fn ec_point_assert_eq(
        &self,
        annotation: &str,
        lhs: &Self::LoadedEcPoint,
        rhs: &Self::LoadedEcPoint,
    ) -> Result<(), Error>;
}

pub trait ScalarLoader<F: PrimeField> {
    type LoadedScalar: LoadedScalar<F, Loader = Self>;

    fn load_const(&self, value: &F) -> Self::LoadedScalar;

    fn load_zero(&self) -> Self::LoadedScalar {
        self.load_const(&F::zero())
    }

    fn load_one(&self) -> Self::LoadedScalar {
        self.load_const(&F::one())
    }

    fn assert_eq(
        &self,
        annotation: &str,
        lhs: &Self::LoadedScalar,
        rhs: &Self::LoadedScalar,
    ) -> Result<(), Error>;

    fn sum_with_coeff_and_constant(
        &self,
        values: &[(F, &Self::LoadedScalar)],
        constant: F,
    ) -> Self::LoadedScalar {
        if values.is_empty() {
            return self.load_const(&constant);
        }

        let loader = values.first().unwrap().1.loader();
        iter::empty()
            .chain(if constant == F::zero() {
                None
            } else {
                Some(loader.load_const(&constant))
            })
            .chain(values.iter().map(|&(coeff, value)| {
                if coeff == F::one() {
                    value.clone()
                } else {
                    loader.load_const(&coeff) * value
                }
            }))
            .reduce(|acc, term| acc + term)
            .unwrap()
    }

    fn sum_products_with_coeff_and_constant(
        &self,
        values: &[(F, &Self::LoadedScalar, &Self::LoadedScalar)],
        constant: F,
    ) -> Self::LoadedScalar {
        if values.is_empty() {
            return self.load_const(&constant);
        }

        let loader = values.first().unwrap().1.loader();
        iter::empty()
            .chain(if constant == F::zero() {
                None
            } else {
                Some(loader.load_const(&constant))
            })
            .chain(values.iter().map(|&(coeff, lhs, rhs)| {
                if coeff == F::one() {
                    lhs.clone() * rhs
                } else {
                    loader.load_const(&coeff) * lhs * rhs
                }
            }))
            .reduce(|acc, term| acc + term)
            .unwrap()
    }

    fn sum_with_coeff(&self, values: &[(F, &Self::LoadedScalar)]) -> Self::LoadedScalar {
        self.sum_with_coeff_and_constant(values, F::zero())
    }

    fn sum_products_with_coeff(
        &self,
        values: &[(F, &Self::LoadedScalar, &Self::LoadedScalar)],
    ) -> Self::LoadedScalar {
        self.sum_products_with_coeff_and_constant(values, F::zero())
    }

    fn sum_products(
        &self,
        values: &[(&Self::LoadedScalar, &Self::LoadedScalar)],
    ) -> Self::LoadedScalar {
        self.sum_products_with_coeff_and_constant(
            &values
                .iter()
                .map(|&(lhs, rhs)| (F::one(), lhs, rhs))
                .collect_vec(),
            F::zero(),
        )
    }

    fn sum_with_const(&self, values: &[&Self::LoadedScalar], constant: F) -> Self::LoadedScalar {
        self.sum_with_coeff_and_constant(
            &values.iter().map(|&value| (F::one(), value)).collect_vec(),
            constant,
        )
    }

    fn sum(&self, values: &[&Self::LoadedScalar]) -> Self::LoadedScalar {
        self.sum_with_const(values, F::zero())
    }

    fn product(&self, values: &[&Self::LoadedScalar]) -> Self::LoadedScalar {
        values
            .iter()
            .fold(self.load_one(), |acc, value| acc * *value)
    }
}

pub trait Loader<C: CurveAffine>:
    EcPointLoader<C> + ScalarLoader<C::ScalarExt> + Clone + Debug
{
    fn start_cost_metering(&self, _: &str) {}

    fn end_cost_metering(&self) {}
}<|MERGE_RESOLUTION|>--- conflicted
+++ resolved
@@ -30,53 +30,13 @@
 
     fn loader(&self) -> &Self::Loader;
 
-<<<<<<< HEAD
-    fn mul_add_constant(a: &Self, b: &Self, c: &F) -> Self;
-
-    fn mul_add(a: &Self, b: &Self, c: &Self) -> Self;
-
-    fn sum_with_coeff_and_constant(values: &[(F, Self)], constant: &F) -> Self {
-        assert!(!values.is_empty());
-
-        let loader = values.first().unwrap().1.loader();
-        iter::empty()
-            .chain(if *constant == F::zero() { None } else { Some(loader.load_const(constant)) })
-            .chain(values.iter().map(|(coeff, value)| loader.load_const(coeff) * value))
-            .reduce(|acc, term| acc + term)
-            .unwrap()
-    }
-
-    fn sum_products_with_coeff_and_constant(values: &[(F, Self, Self)], constant: &F) -> Self {
-        assert!(!values.is_empty());
-
-        let loader = values.first().unwrap().1.loader();
-        iter::empty()
-            .chain(if *constant == F::zero() { None } else { Some(loader.load_const(constant)) })
-            .chain(values.iter().map(|(coeff, lhs, rhs)| loader.load_const(coeff) * lhs * rhs))
-            .reduce(|acc, term| acc + term)
-            .unwrap()
-    }
-
-    fn sum_with_coeff(values: &[(F, Self)]) -> Self {
-        Self::sum_with_coeff_and_constant(values, &F::zero())
-    }
-
-    fn sum_with_const(values: &[Self], constant: &F) -> Self {
-        Self::sum_with_coeff_and_constant(
-            &values.iter().map(|value| (F::one(), value.clone())).collect_vec(),
-            constant,
-        )
-    }
-
-    fn sum(values: &[Self]) -> Self {
-        Self::sum_with_const(values, &F::zero())
-    }
-
-=======
->>>>>>> 0763f89b
     fn square(&self) -> Self {
         self.clone() * self
     }
+
+    fn mul_add(a: &Self, b: &Self, c: &Self) -> Self;
+
+    fn mul_add_constant(a: &Self, b: &Self, c: &F) -> Self;
 
     fn invert(&self) -> Option<Self> {
         FieldOps::invert(self)
@@ -174,11 +134,7 @@
 
         let loader = values.first().unwrap().1.loader();
         iter::empty()
-            .chain(if constant == F::zero() {
-                None
-            } else {
-                Some(loader.load_const(&constant))
-            })
+            .chain(if constant == F::zero() { None } else { Some(loader.load_const(&constant)) })
             .chain(values.iter().map(|&(coeff, value)| {
                 if coeff == F::one() {
                     value.clone()
@@ -201,11 +157,7 @@
 
         let loader = values.first().unwrap().1.loader();
         iter::empty()
-            .chain(if constant == F::zero() {
-                None
-            } else {
-                Some(loader.load_const(&constant))
-            })
+            .chain(if constant == F::zero() { None } else { Some(loader.load_const(&constant)) })
             .chain(values.iter().map(|&(coeff, lhs, rhs)| {
                 if coeff == F::one() {
                     lhs.clone() * rhs
@@ -233,10 +185,7 @@
         values: &[(&Self::LoadedScalar, &Self::LoadedScalar)],
     ) -> Self::LoadedScalar {
         self.sum_products_with_coeff_and_constant(
-            &values
-                .iter()
-                .map(|&(lhs, rhs)| (F::one(), lhs, rhs))
-                .collect_vec(),
+            &values.iter().map(|&(lhs, rhs)| (F::one(), lhs, rhs)).collect_vec(),
             F::zero(),
         )
     }
@@ -253,9 +202,7 @@
     }
 
     fn product(&self, values: &[&Self::LoadedScalar]) -> Self::LoadedScalar {
-        values
-            .iter()
-            .fold(self.load_one(), |acc, value| acc * *value)
+        values.iter().fold(self.load_one(), |acc, value| acc * *value)
     }
 }
 
